// Copyright (c) .NET Foundation. All rights reserved.
// Licensed under the Apache License, Version 2.0. See License.txt in the project root for license information.

import { HttpResponse } from "../src/HttpClient";
import { HttpConnection, INegotiateResponse, TransportSendQueue } from "../src/HttpConnection";
import { IHttpConnectionOptions } from "../src/IHttpConnectionOptions";
import { HttpTransportType, ITransport, TransferFormat } from "../src/ITransport";
import { getUserAgentHeader } from "../src/Utils";

import { HttpError } from "../src/Errors";
import { ILogger, LogLevel } from "../src/ILogger";
import { NullLogger } from "../src/Loggers";
import { EventSourceConstructor, WebSocketConstructor } from "../src/Polyfills";

import { eachEndpointUrl, eachTransport, VerifyLogger } from "./Common";
import { TestHttpClient } from "./TestHttpClient";
import { TestTransport } from "./TestTransport";
import { TestEvent, TestWebSocket } from "./TestWebSocket";
import { PromiseSource, registerUnhandledRejectionHandler, SyncPoint } from "./Utils";

const commonOptions: IHttpConnectionOptions = {
    logger: NullLogger.instance,
};

const defaultConnectionId = "abc123";
const defaultConnectionToken = "123abc";
const defaultNegotiateResponse: INegotiateResponse = {
    availableTransports: [
        { transport: "WebSockets", transferFormats: ["Text", "Binary"] },
        { transport: "ServerSentEvents", transferFormats: ["Text"] },
        { transport: "LongPolling", transferFormats: ["Text", "Binary"] },
    ],
    connectionId: defaultConnectionId,
    connectionToken: defaultConnectionToken,
    negotiateVersion: 1,
};

registerUnhandledRejectionHandler();

describe("HttpConnection", () => {
    it("cannot be created with relative url if document object is not present", () => {
        expect(() => new HttpConnection("/test", commonOptions))
            .toThrow("Cannot resolve '/test'.");
    });

    it("cannot be created with relative url if window object is not present", () => {
        (global as any).window = {};
        expect(() => new HttpConnection("/test", commonOptions))
            .toThrow("Cannot resolve '/test'.");
        delete (global as any).window;
    });

    it("starting connection fails if getting id fails", async () => {
        await VerifyLogger.run(async (logger) => {
            const options: IHttpConnectionOptions = {
                ...commonOptions,
                httpClient: new TestHttpClient()
                    .on("POST", () => Promise.reject("error"))
                    .on("GET", () => ""),
                logger,
            } as IHttpConnectionOptions;

            const connection = new HttpConnection("http://tempuri.org", options);

            await expect(connection.start(TransferFormat.Text))
                .rejects
                .toBe("error");
        },
        "Failed to start the connection: error",
        "Failed to complete negotiation with the server: error");
    });

    it("cannot start a running connection", async () => {
        await VerifyLogger.run(async (logger) => {
            const options: IHttpConnectionOptions = {
                ...commonOptions,
                httpClient: new TestHttpClient()
                    .on("POST", () => defaultNegotiateResponse),
                logger,
                transport: {
                    connect() {
                        return Promise.resolve();
                    },
                    send() {
                        return Promise.resolve();
                    },
                    stop() {
                        return Promise.resolve();
                    },
                    onclose: null,
                    onreceive: null,
                },
            } as IHttpConnectionOptions;

            const connection = new HttpConnection("http://tempuri.org", options);
            try {
                await connection.start(TransferFormat.Text);

                await expect(connection.start(TransferFormat.Text))
                    .rejects
                    .toThrow("Cannot start an HttpConnection that is not in the 'Disconnected' state.");
            } finally {
                (options.transport as ITransport).onclose!();
                await connection.stop();
            }
        });
    });

    it("can start a stopped connection", async () => {
        await VerifyLogger.run(async (logger) => {
            const options: IHttpConnectionOptions = {
                ...commonOptions,
                httpClient: new TestHttpClient()
                    .on("POST", () => {
                        return Promise.reject("reached negotiate.");
                    })
                    .on("GET", () => ""),
                logger,
            } as IHttpConnectionOptions;

            const connection = new HttpConnection("http://tempuri.org", options);

            await expect(connection.start(TransferFormat.Text))
                .rejects
                .toBe("reached negotiate.");

            await expect(connection.start(TransferFormat.Text))
                .rejects
                .toBe("reached negotiate.");
        },
        "Failed to complete negotiation with the server: reached negotiate.",
        "Failed to start the connection: reached negotiate.");
    });

    it("can stop a starting connection", async () => {
        await VerifyLogger.run(async (logger) => {
            const options: IHttpConnectionOptions = {
                ...commonOptions,
                httpClient: new TestHttpClient()
                    .on("POST", async () => {
                        await connection.stop();
                        return "{}";
                    })
                    .on("GET", async () => {
                        await connection.stop();
                        return "";
                    }),
                logger,
            } as IHttpConnectionOptions;

            const connection = new HttpConnection("http://tempuri.org", options);

            await expect(connection.start(TransferFormat.Text))
                .rejects
                .toThrow("The connection was stopped during negotiation.");
        },
        "Failed to start the connection: Error: The connection was stopped during negotiation.");
    });

    it("cannot send with an un-started connection", async () => {
        await VerifyLogger.run(async (logger) => {
            const connection = new HttpConnection("http://tempuri.org");

            await expect(connection.send("LeBron James"))
                .rejects
                .toThrow("Cannot send data if the connection is not in the 'Connected' State.");
        });
    });

    it("sending before start doesn't throw synchronously", async () => {
        await VerifyLogger.run(async (logger) => {
            const connection = new HttpConnection("http://tempuri.org");

            try {
                connection.send("test").catch((e) => {});
            } catch (e) {
                expect(false).toBe(true);
            }

        });
    });

    it("cannot be started if negotiate returns non 200 response", async () => {
        await VerifyLogger.run(async (logger) => {
            const options: IHttpConnectionOptions = {
                ...commonOptions,
                httpClient: new TestHttpClient()
                    .on("POST", () => new HttpResponse(999))
                    .on("GET", () => ""),
                logger,
            } as IHttpConnectionOptions;

            const connection = new HttpConnection("http://tempuri.org", options);
            await expect(connection.start(TransferFormat.Text))
                .rejects
                .toThrow("Unexpected status code returned from negotiate '999'");
        },
        "Failed to start the connection: Error: Unexpected status code returned from negotiate '999'");
    });

    it("all transport failure errors get aggregated", async () => {
        await VerifyLogger.run(async (loggerImpl) => {
            let negotiateCount: number = 0;
            const options: IHttpConnectionOptions = {
                WebSocket: false,
                ...commonOptions,
                httpClient: new TestHttpClient()
                    .on("POST", () =>  {
                        negotiateCount++;
                        return defaultNegotiateResponse;
                    })
                    .on("GET", () => new HttpResponse(200))
                    .on("DELETE", () => new HttpResponse(202)),

                logger: loggerImpl,
                transport: HttpTransportType.WebSockets,
            } as IHttpConnectionOptions;

            const connection = new HttpConnection("http://tempuri.org", options);
            await expect(connection.start(TransferFormat.Text))
                .rejects
                .toThrow("Unable to connect to the server with any of the available transports. WebSockets failed: Error: There was an error with the transport. " +
                "ServerSentEvents failed: Error: 'ServerSentEvents' is disabled by the client. LongPolling failed: Error: 'LongPolling' is disabled by the client.");

            expect(negotiateCount).toEqual(1);
        },
        "Failed to start the transport 'WebSockets': Error: There was an error with the transport.",
        "Failed to start the connection: Error: Unable to connect to the server with any of the available transports. WebSockets failed: Error: There was an error with the transport. " +
        "ServerSentEvents failed: Error: 'ServerSentEvents' is disabled by the client. LongPolling failed: Error: 'LongPolling' is disabled by the client.");
    });

    it("negotiate called again when transport fails to start and falls back", async () => {
        await VerifyLogger.run(async (loggerImpl) => {
            let negotiateCount: number = 0;
            const options: IHttpConnectionOptions = {
                EventSource: () => { throw new Error("Don't allow ServerSentEvents."); },
                WebSocket: () => { throw new Error("Don't allow Websockets."); },
                ...commonOptions,
                httpClient: new TestHttpClient()
                    .on("POST", () =>  {
                        negotiateCount++;
                        return defaultNegotiateResponse;
                    })
                    .on("GET", () => new HttpResponse(200))
                    .on("DELETE", () => new HttpResponse(202)),

                logger: loggerImpl,
                transport: HttpTransportType.WebSockets | HttpTransportType.ServerSentEvents,
            } as IHttpConnectionOptions;

            const connection = new HttpConnection("http://tempuri.org", options);
            await expect(connection.start(TransferFormat.Text))
                .rejects
                .toThrow("Unable to connect to the server with any of the available transports. WebSockets failed: Error: Don't allow Websockets. ServerSentEvents failed: Error: Don't allow ServerSentEvents. LongPolling failed: Error: 'LongPolling' is disabled by the client.");

            expect(negotiateCount).toEqual(2);
        },
        "Failed to start the transport 'WebSockets': Error: Don't allow Websockets.",
        "Failed to start the transport 'ServerSentEvents': Error: Don't allow ServerSentEvents.",
        "Failed to start the connection: Error: Unable to connect to the server with any of the available transports. WebSockets failed: Error: Don't allow Websockets. ServerSentEvents failed: Error: Don't allow ServerSentEvents. LongPolling failed: Error: 'LongPolling' is disabled by the client.");
    });

    it("failed re-negotiate fails start", async () => {
        await VerifyLogger.run(async (loggerImpl) => {
            let negotiateCount: number = 0;
            const options: IHttpConnectionOptions = {
                EventSource: () => { throw new Error("Don't allow ServerSentEvents."); },
                WebSocket: () => { throw new Error("Don't allow Websockets."); },
                ...commonOptions,
                httpClient: new TestHttpClient()
                    .on("POST", () =>  {
                        negotiateCount++;
                        if (negotiateCount === 2) {
                            throw new Error("negotiate failed");
                        }
                        return defaultNegotiateResponse;
                    })
                    .on("GET", () => new HttpResponse(200))
                    .on("DELETE", () => new HttpResponse(202)),

                logger: loggerImpl,
            } as IHttpConnectionOptions;

            const connection = new HttpConnection("http://tempuri.org", options);
            await expect(connection.start(TransferFormat.Text))
                .rejects
                .toThrow("negotiate failed");

            expect(negotiateCount).toEqual(2);
        },
        "Failed to start the transport 'WebSockets': Error: Don't allow Websockets.",
        "Failed to complete negotiation with the server: Error: negotiate failed",
        "Failed to start the connection: Error: negotiate failed");
    });

    it("can stop a non-started connection", async () => {
        await VerifyLogger.run(async (logger) => {
            const connection = new HttpConnection("http://tempuri.org", { ...commonOptions, logger });
            await connection.stop();
        });
    });

    it("start throws after all transports fail", async () => {
        await VerifyLogger.run(async (logger) => {
            const options: IHttpConnectionOptions = {
                ...commonOptions,
                httpClient: new TestHttpClient()
                    .on("POST", () => ({ connectionId: "42", availableTransports: [] }))
                    .on("GET", () => { throw new Error("fail"); }),
                logger,
            } as IHttpConnectionOptions;

            const connection = new HttpConnection("http://tempuri.org?q=myData", options);

            await expect(connection.start(TransferFormat.Text))
                .rejects
                .toThrow("None of the transports supported by the client are supported by the server.");
        },
        "Failed to start the connection: Error: None of the transports supported by the client are supported by the server.");
    });

    it("preserves user's query string", async () => {
        await VerifyLogger.run(async (logger) => {
            const connectUrl = new PromiseSource<string>();
            const fakeTransport: ITransport = {
                connect(url: string): Promise<void> {
                    connectUrl.resolve(url);
                    return Promise.resolve();
                },
                send(): Promise<void> {
                    return Promise.resolve();
                },
                stop(): Promise<void> {
                    return Promise.resolve();
                },
                onclose: null,
                onreceive: null,
            };

            const options: IHttpConnectionOptions = {
                ...commonOptions,
                httpClient: new TestHttpClient()
                    .on("POST", () => "{ \"connectionId\": \"42\" }")
                    .on("GET", () => ""),
                logger,
                transport: fakeTransport,
            } as IHttpConnectionOptions;

            const connection = new HttpConnection("http://tempuri.org?q=myData", options);
            try {
                const startPromise = connection.start(TransferFormat.Text);

                expect(await connectUrl).toBe("http://tempuri.org?q=myData&id=42");

                await startPromise;
            } finally {
                (options.transport as ITransport).onclose!();
                await connection.stop();
            }
        });
    });

    eachEndpointUrl((givenUrl: string, expectedUrl: string) => {
        it(`negotiate request for '${givenUrl}' puts 'negotiate' at the end of the path`, async () => {
            await VerifyLogger.run(async (logger) => {
                const negotiateUrl = new PromiseSource<string>();
                const options: IHttpConnectionOptions = {
                    ...commonOptions,
                    httpClient: new TestHttpClient()
                        .on("POST", (r) => {
                            negotiateUrl.resolve(r.url);
                            throw new HttpError("We don't care how this turns out", 500);
                        })
                        .on("GET", () => {
                            return new HttpResponse(204);
                        })
                        .on("DELETE", () => new HttpResponse(202)),
                    logger,
                } as IHttpConnectionOptions;

                const connection = new HttpConnection(givenUrl, options);
                try {
                    const startPromise = connection.start(TransferFormat.Text);

                    expect(await negotiateUrl).toBe(expectedUrl);

                    await expect(startPromise).rejects.toThrow("We don't care how this turns out");
                } finally {
                    await connection.stop();
                }
            },
            "Failed to complete negotiation with the server: Error: We don't care how this turns out",
            "Failed to start the connection: Error: We don't care how this turns out");
        });
    });

    eachTransport((requestedTransport: HttpTransportType) => {
        it(`cannot be started if requested ${HttpTransportType[requestedTransport]} transport not available on server`, async () => {
            await VerifyLogger.run(async (logger) => {
                // Clone the default response
                const negotiateResponse = { ...defaultNegotiateResponse };

                // Remove the requested transport from the response
                negotiateResponse.availableTransports = negotiateResponse.availableTransports!
                    .filter((f) => f.transport !== HttpTransportType[requestedTransport]);

                const options: IHttpConnectionOptions = {
                    ...commonOptions,
                    httpClient: new TestHttpClient()
                        .on("POST", () => negotiateResponse)
                        .on("GET", () => new HttpResponse(204)),
                    logger,
                    transport: requestedTransport,
                } as IHttpConnectionOptions;

                const connection = new HttpConnection("http://tempuri.org", options);

                await expect(connection.start(TransferFormat.Text))
                    .rejects
                    .toThrow(`Unable to connect to the server with any of the available transports. ${negotiateResponse.availableTransports[0].transport} failed: Error: '${negotiateResponse.availableTransports[0].transport}' is disabled by the client.` +
                    ` ${negotiateResponse.availableTransports[1].transport} failed: Error: '${negotiateResponse.availableTransports[1].transport}' is disabled by the client.`);
            },
            /Failed to start the connection: Error: Unable to connect to the server with any of the available transports. [a-zA-Z]+\b failed: Error: '[a-zA-Z]+\b' is disabled by the client. [a-zA-Z]+\b failed: Error: '[a-zA-Z]+\b' is disabled by the client./);
        });

        it(`cannot be started if server's only transport (${HttpTransportType[requestedTransport]}) is masked out by the transport option`, async () => {
            await VerifyLogger.run(async (logger) => {
                const negotiateResponse = {
                    availableTransports: [
                        { transport: "WebSockets", transferFormats: ["Text", "Binary"] },
                        { transport: "ServerSentEvents", transferFormats: ["Text"] },
                        { transport: "LongPolling", transferFormats: ["Text", "Binary"] },
                    ],
                    connectionId: "abc123",
                };

                // Build the mask by inverting the requested transport
                const transportMask = ~requestedTransport;

                // Remove all transports other than the requested one
                negotiateResponse.availableTransports = negotiateResponse.availableTransports
                    .filter((r) => r.transport === HttpTransportType[requestedTransport]);

                const options: IHttpConnectionOptions = {
                    ...commonOptions,
                    httpClient: new TestHttpClient()
                        .on("POST", () => negotiateResponse)
                        .on("GET", () => new HttpResponse(204)),
                    logger,
                    transport: transportMask,
                } as IHttpConnectionOptions;

                const connection = new HttpConnection("http://tempuri.org", options);

                try {
                    await connection.start(TransferFormat.Text);
                    fail("Expected connection.start to throw!");
                } catch (e) {
                    expect(e.message).toBe(`Unable to connect to the server with any of the available transports. ${HttpTransportType[requestedTransport]} failed: Error: '${HttpTransportType[requestedTransport]}' is disabled by the client.`);
                }
            },
            `Failed to start the connection: Error: Unable to connect to the server with any of the available transports. ${HttpTransportType[requestedTransport]} failed: Error: '${HttpTransportType[requestedTransport]}' is disabled by the client.`);
        });
    });

    for (const [val, name] of [[null, "null"], [undefined, "undefined"], [0, "0"]]) {
        it(`can be started when transport mask is ${name}`, async () => {
            let websocketOpen: (() => any) | null = null;
            const sync: SyncPoint = new SyncPoint();
            const websocket = class WebSocket {
                constructor() {
                    this._onopen = null;
                }
                // tslint:disable-next-line:variable-name
                private _onopen: ((this: WebSocket, ev: Event) => any) | null;
                public get onopen(): ((this: WebSocket, ev: Event) => any) | null {
                    return this._onopen;
                }
                public set onopen(onopen: ((this: WebSocket, ev: Event) => any) | null) {
                    this._onopen = onopen;
                    websocketOpen = () => this._onopen!({} as Event);
                    sync.continue();
                }

                public close(): void {
                }
            };

            await VerifyLogger.run(async (logger) => {
                const options: IHttpConnectionOptions = {
                    WebSocket: websocket as any,
                    ...commonOptions,
                    httpClient: new TestHttpClient()
                        .on("POST", () => defaultNegotiateResponse)
                        .on("GET", () => new HttpResponse(200))
                        .on("DELETE", () => new HttpResponse(202)),
                    logger,
                    transport: val,
                } as IHttpConnectionOptions;

                const connection = new HttpConnection("http://tempuri.org", options);

                const startPromise = connection.start(TransferFormat.Text);
                await sync.waitToContinue();
                websocketOpen!();
                await startPromise;

                await connection.stop();
            });
        });
    }

    it("cannot be started if no transport available on server and no transport requested", async () => {
        await VerifyLogger.run(async (logger) => {
            const options: IHttpConnectionOptions = {
                ...commonOptions,
                httpClient: new TestHttpClient()
                    .on("POST", () => ({ connectionId: "42", availableTransports: [] }))
                    .on("GET", () => ""),
                logger,
            } as IHttpConnectionOptions;

            const connection = new HttpConnection("http://tempuri.org", options);
            await expect(connection.start(TransferFormat.Text))
                .rejects
                .toThrow("None of the transports supported by the client are supported by the server.");
        },
        "Failed to start the connection: Error: None of the transports supported by the client are supported by the server.");
    });

    it("does not send negotiate request if WebSockets transport requested explicitly and skipNegotiation is true", async () => {
        const websocket = class WebSocket {
            constructor() {
                throw new Error("WebSocket constructor called.");
            }
        };
        await VerifyLogger.run(async (logger) => {
            const options: IHttpConnectionOptions = {
                WebSocket: websocket as any,
                ...commonOptions,
                httpClient: new TestHttpClient()
                    .on("POST", () => { throw new Error("Should not be called"); })
                    .on("GET", () => { throw new Error("Should not be called"); }),
                logger,
                skipNegotiation: true,
                transport: HttpTransportType.WebSockets,
            } as IHttpConnectionOptions;

            const connection = new HttpConnection("http://tempuri.org", options);
            await expect(connection.start(TransferFormat.Text))
                .rejects
                .toThrow("WebSocket constructor called.");
        },
        "Failed to start the connection: Error: WebSocket constructor called.");
    });

    it("does not start non WebSockets transport if requested explicitly and skipNegotiation is true", async () => {
        await VerifyLogger.run(async (logger) => {
            const options: IHttpConnectionOptions = {
                ...commonOptions,
                httpClient: new TestHttpClient(),
                logger,
                skipNegotiation: true,
                transport: HttpTransportType.LongPolling,
            } as IHttpConnectionOptions;

            const connection = new HttpConnection("http://tempuri.org", options);
            await expect(connection.start(TransferFormat.Text))
                .rejects
                .toThrow("Negotiation can only be skipped when using the WebSocket transport directly.");
        },
        "Failed to start the connection: Error: Negotiation can only be skipped when using the WebSocket transport directly.");
    });

    it("redirects to url when negotiate returns it", async () => {
        await VerifyLogger.run(async (logger) => {
            let firstNegotiate = true;
            let firstPoll = true;
            const httpClient = new TestHttpClient()
                .on("POST", /\/negotiate/, () => {
                    if (firstNegotiate) {
                        firstNegotiate = false;
                        return { url: "https://another.domain.url/chat" };
                    }
                    return {
                        availableTransports: [{ transport: "LongPolling", transferFormats: ["Text"] }],
                        connectionId: "0rge0d00-0040-0030-0r00-000q00r00e00",
                    };
                })
                .on("GET", () => {
                    if (firstPoll) {
                        firstPoll = false;
                        return "";
                    }
                    return new HttpResponse(204, "No Content", "");
                })
                .on("DELETE", () => new HttpResponse(202));

            const options: IHttpConnectionOptions = {
                ...commonOptions,
                httpClient,
                logger,
                transport: HttpTransportType.LongPolling,
            } as IHttpConnectionOptions;

            const connection = new HttpConnection("http://tempuri.org", options);
            try {
                await connection.start(TransferFormat.Text);

                expect(httpClient.sentRequests.length).toBe(4);
                expect(httpClient.sentRequests[0].url).toBe("http://tempuri.org/negotiate?negotiateVersion=1");
                expect(httpClient.sentRequests[1].url).toBe("https://another.domain.url/chat/negotiate?negotiateVersion=1");
                expect(httpClient.sentRequests[2].url).toMatch(/^https:\/\/another\.domain\.url\/chat\?id=0rge0d00-0040-0030-0r00-000q00r00e00/i);
                expect(httpClient.sentRequests[3].url).toMatch(/^https:\/\/another\.domain\.url\/chat\?id=0rge0d00-0040-0030-0r00-000q00r00e00/i);
            } finally {
                await connection.stop();
            }
        });
    });

    it("fails to start if negotiate redirects more than 100 times", async () => {
        await VerifyLogger.run(async (logger) => {
            const httpClient = new TestHttpClient()
                .on("POST", /\/negotiate/, () => ({ url: "https://another.domain.url/chat" }));

            const options: IHttpConnectionOptions = {
                ...commonOptions,
                httpClient,
                logger,
                transport: HttpTransportType.LongPolling,
            } as IHttpConnectionOptions;

            const connection = new HttpConnection("http://tempuri.org", options);
            await expect(connection.start(TransferFormat.Text))
                .rejects
                .toThrow("Negotiate redirection limit exceeded.");
        },
        "Failed to start the connection: Error: Negotiate redirection limit exceeded.");
    });

    it("redirects to url when negotiate returns it with access token", async () => {
        await VerifyLogger.run(async (logger) => {
            let firstNegotiate = true;
            let firstPoll = true;
            const httpClient = new TestHttpClient()
                .on("POST", /\/negotiate/, (r) => {
                    if (firstNegotiate) {
                        firstNegotiate = false;

                        if (r.headers && r.headers.Authorization !== "Bearer firstSecret") {
                            return new HttpResponse(401, "Unauthorized", "");
                        }

                        return { url: "https://another.domain.url/chat", accessToken: "secondSecret" };
                    }

                    if (r.headers && r.headers.Authorization !== "Bearer secondSecret") {
                        return new HttpResponse(401, "Unauthorized", "");
                    }

                    return {
                        availableTransports: [{ transport: "LongPolling", transferFormats: ["Text"] }],
                        connectionId: "0rge0d00-0040-0030-0r00-000q00r00e00",
                    };
                })
                .on("GET", (r) => {
                    if (r.headers && r.headers.Authorization !== "Bearer secondSecret") {
                        return new HttpResponse(401, "Unauthorized", "");
                    }

                    if (firstPoll) {
                        firstPoll = false;
                        return "";
                    }
                    return new HttpResponse(204, "No Content", "");
                })
                .on("DELETE", () => new HttpResponse(202));

            const options: IHttpConnectionOptions = {
                ...commonOptions,
                accessTokenFactory: () => "firstSecret",
                httpClient,
                logger,
                transport: HttpTransportType.LongPolling,
            } as IHttpConnectionOptions;

            const connection = new HttpConnection("http://tempuri.org", options);
            try {
                await connection.start(TransferFormat.Text);

                expect(httpClient.sentRequests.length).toBe(4);
                expect(httpClient.sentRequests[0].url).toBe("http://tempuri.org/negotiate?negotiateVersion=1");
                expect(httpClient.sentRequests[1].url).toBe("https://another.domain.url/chat/negotiate?negotiateVersion=1");
                expect(httpClient.sentRequests[2].url).toMatch(/^https:\/\/another\.domain\.url\/chat\?id=0rge0d00-0040-0030-0r00-000q00r00e00/i);
                expect(httpClient.sentRequests[3].url).toMatch(/^https:\/\/another\.domain\.url\/chat\?id=0rge0d00-0040-0030-0r00-000q00r00e00/i);
            } finally {
                await connection.stop();
            }
        });
    });

    it("throws error if negotiate response has error", async () => {
        await VerifyLogger.run(async (logger) => {
            const httpClient = new TestHttpClient()
                .on("POST", /\/negotiate/, () => ({ error: "Negotiate error." }));

            const options: IHttpConnectionOptions = {
                ...commonOptions,
                httpClient,
                logger,
                transport: HttpTransportType.LongPolling,
            } as IHttpConnectionOptions;

            const connection = new HttpConnection("http://tempuri.org", options);
            await expect(connection.start(TransferFormat.Text))
                .rejects
                .toThrow("Negotiate error.");
        },
        "Failed to start the connection: Error: Negotiate error.");
    });

    it("authorization header removed when token factory returns null and using LongPolling", async () => {
        await VerifyLogger.run(async (logger) => {
            const availableTransport = { transport: "LongPolling", transferFormats: ["Text"] };

            let httpClientGetCount = 0;
            let accessTokenFactoryCount = 0;
            const options: IHttpConnectionOptions = {
                ...commonOptions,
                accessTokenFactory: () => {
                    accessTokenFactoryCount++;
                    if (accessTokenFactoryCount === 1) {
                        return "A token value";
                    } else {
                        // Return a null value after the first call to test the header being removed
                        return null;
                    }
                },
                httpClient: new TestHttpClient()
                    .on("POST", () => ({ connectionId: "42", availableTransports: [availableTransport] }))
                    .on("GET", (r) => {
                        httpClientGetCount++;
                        // tslint:disable-next-line:no-string-literal
                        const authorizationValue = r.headers!["Authorization"];
                        if (httpClientGetCount === 1) {
                            if (authorizationValue) {
                                fail("First long poll request should have a authorization header.");
                            }
                            // First long polling request must succeed so start completes
                            return "";
                        } else {
                            // Check second long polling request has its header removed
                            if (authorizationValue) {
                                fail("Second long poll request should have no authorization header.");
                            }
                        }
                    })
                    .on("DELETE", () => new HttpResponse(202)),
                logger,
            } as IHttpConnectionOptions;

            const connection = new HttpConnection("http://tempuri.org", options);
            try {
                await connection.start(TransferFormat.Text);

                expect(httpClientGetCount).toBeGreaterThanOrEqual(2);
                expect(accessTokenFactoryCount).toBeGreaterThanOrEqual(2);
            } finally {
                await connection.stop();
            }
        });
    });

    it("sets inherentKeepAlive feature when using LongPolling", async () => {
        await VerifyLogger.run(async (logger) => {
            const availableTransport = { transport: "LongPolling", transferFormats: ["Text"] };

            let httpClientGetCount = 0;
            const options: IHttpConnectionOptions = {
                ...commonOptions,
                httpClient: new TestHttpClient()
                    .on("POST", () => ({ connectionId: "42", availableTransports: [availableTransport] }))
                    .on("GET", () => {
                        httpClientGetCount++;
                        if (httpClientGetCount === 1) {
                            // First long polling request must succeed so start completes
                            return "";
                        }
                    })
                    .on("DELETE", () => new HttpResponse(202)),
                logger,
            } as IHttpConnectionOptions;

            const connection = new HttpConnection("http://tempuri.org", options);
            try {
                await connection.start(TransferFormat.Text);
                expect(connection.features.inherentKeepAlive).toBe(true);
            } finally {
                await connection.stop();
            }
        });
    });

    it("transport handlers set before start", async () => {
        await VerifyLogger.run(async (logger) => {
            const availableTransport = { transport: "LongPolling", transferFormats: ["Text"] };
            let handlersSet = false;

            let httpClientGetCount = 0;
            const options: IHttpConnectionOptions = {
                ...commonOptions,
                httpClient: new TestHttpClient()
                    .on("POST", () => ({ connectionId: "42", availableTransports: [availableTransport] }))
                    .on("GET", () => {
                        httpClientGetCount++;
                        if (httpClientGetCount === 1) {
                            if ((connection as any).transport.onreceive && (connection as any).transport.onclose) {
                                handlersSet = true;
                            }
                            // First long polling request must succeed so start completes
                            return "";
                        }
                    })
                    .on("DELETE", () => new HttpResponse(202)),
                logger,
            } as IHttpConnectionOptions;

            const connection = new HttpConnection("http://tempuri.org", options);
            connection.onreceive = () => null;
            try {
                await connection.start(TransferFormat.Text);
            } finally {
                await connection.stop();
            }

            expect(handlersSet).toBe(true);
        });
    });

    it("transport handlers set before start for custom transports", async () => {
        await VerifyLogger.run(async (logger) => {
            const availableTransport = { transport: "Custom", transferFormats: ["Text"] };
            let handlersSet = false;
            const transport: ITransport = {
                connect: (url: string, transferFormat: TransferFormat) => {
                    if (transport.onreceive && transport.onclose) {
                        handlersSet = true;
                    }
                    return Promise.resolve();
                },
                onclose: null,
                onreceive: null,
                send: (data: any) => Promise.resolve(),
                stop: () => {
                    if (transport.onclose) {
                        transport.onclose();
                    }
                    return Promise.resolve();
                },
            };

            const options: IHttpConnectionOptions = {
                ...commonOptions,
                httpClient: new TestHttpClient()
                    .on("POST", () => ({ connectionId: "42", availableTransports: [availableTransport] })),
                logger,
                transport,
            } as IHttpConnectionOptions;

            const connection = new HttpConnection("http://tempuri.org", options);
            connection.onreceive = () => null;
            try {
                await connection.start(TransferFormat.Text);
            } finally {
                await connection.stop();
            }

            expect(handlersSet).toBe(true);
        });
    });

    it("missing negotiateVersion ignores connectionToken", async () => {
        await VerifyLogger.run(async (logger) => {
            const availableTransport = { transport: "Custom", transferFormats: ["Text"] };
            const transport = {
                connect(url: string, transferFormat: TransferFormat) {
                    return Promise.resolve();
                },
                send(data: any) {
                    return Promise.resolve();
                },
                stop() {
                    if (transport.onclose) {
                        transport.onclose();
                    }
                    return Promise.resolve();
                },
                onclose: null,
                onreceive: null,
            } as ITransport;
            const options: IHttpConnectionOptions = {
                ...commonOptions,
                httpClient: new TestHttpClient()
                    .on("POST", () => ({ connectionId: "42", connectionToken: "token", availableTransports: [availableTransport] })),
                logger,
                transport,
            } as IHttpConnectionOptions;

            const connection = new HttpConnection("http://tempuri.org", options);
            connection.onreceive = () => null;
            try {
                await connection.start(TransferFormat.Text);
                expect(connection.connectionId).toBe("42");
            } finally {
                await connection.stop();
            }
        });
    });

    it("negotiate version 0 ignores connectionToken", async () => {
        await VerifyLogger.run(async (logger) => {
            const availableTransport = { transport: "Custom", transferFormats: ["Text"] };
            const transport = {
                connect(url: string, transferFormat: TransferFormat) {
                    return Promise.resolve();
                },
                send(data: any) {
                    return Promise.resolve();
                },
                stop() {
                    if (transport.onclose) {
                        transport.onclose();
                    }
                    return Promise.resolve();
                },
                onclose: null,
                onreceive: null,
            } as ITransport;
            const options: IHttpConnectionOptions = {
                ...commonOptions,
                httpClient: new TestHttpClient()
                    .on("POST", () => ({ connectionId: "42", connectionToken: "token", negotiateVersion: 0, availableTransports: [availableTransport] })),
                logger,
                transport,
            } as IHttpConnectionOptions;

            const connection = new HttpConnection("http://tempuri.org", options);
            connection.onreceive = () => null;
            try {
                await connection.start(TransferFormat.Text);
                expect(connection.connectionId).toBe("42");
            } finally {
                await connection.stop();
            }
        });
    });

    it("negotiate version 1 uses connectionToken for url and connectionId for property", async () => {
        await VerifyLogger.run(async (logger) => {
            const availableTransport = { transport: "Custom", transferFormats: ["Text"] };
            let connectUrl = "";
            const transport = {
                connect(url: string, transferFormat: TransferFormat) {
                    connectUrl = url;
                    return Promise.resolve();
                },
                send(data: any) {
                    return Promise.resolve();
                },
                stop() {
                    if (transport.onclose) {
                        transport.onclose();
                    }
                    return Promise.resolve();
                },
                onclose: null,
                onreceive: null,
            } as ITransport;
            const options: IHttpConnectionOptions = {
                ...commonOptions,
                httpClient: new TestHttpClient()
                    .on("POST", () => ({ connectionId: "42", connectionToken: "token", negotiateVersion: 1, availableTransports: [availableTransport] })),
                logger,
                transport,
            } as IHttpConnectionOptions;

            const connection = new HttpConnection("http://tempuri.org", options);
            connection.onreceive = () => null;
            try {
                await connection.start(TransferFormat.Text);
                expect(connection.connectionId).toBe("42");
                expect(connectUrl).toBe("http://tempuri.org?id=token");
            } finally {
                await connection.stop();
            }
        });
    });

    it("negotiateVersion query string not added if already present", async () => {
        await VerifyLogger.run(async (logger) => {
            const connectUrl = new PromiseSource<string>();
            const fakeTransport: ITransport = {
                connect(url: string): Promise<void> {
                    connectUrl.resolve(url);
                    return Promise.resolve();
                },
                send(): Promise<void> {
                    return Promise.resolve();
                },
                stop(): Promise<void> {
                    return Promise.resolve();
                },
                onclose: null,
                onreceive: null,
            };

            const options: IHttpConnectionOptions = {
                ...commonOptions,
                httpClient: new TestHttpClient()
                    .on("POST", "http://tempuri.org/negotiate?negotiateVersion=42", () => "{ \"connectionId\": \"42\" }")
                    .on("GET", () => ""),
                logger,
                transport: fakeTransport,
            } as IHttpConnectionOptions;

            const connection = new HttpConnection("http://tempuri.org?negotiateVersion=42", options);
            try {
                const startPromise = connection.start(TransferFormat.Text);

                expect(await connectUrl).toBe("http://tempuri.org?negotiateVersion=42&id=42");

                await startPromise;
            } finally {
                (options.transport as ITransport).onclose!();
                await connection.stop();
            }
        });
    });

    it("negotiateVersion query string not added if already present after redirect", async () => {
        await VerifyLogger.run(async (logger) => {
            const connectUrl = new PromiseSource<string>();
            const fakeTransport: ITransport = {
                connect(url: string): Promise<void> {
                    connectUrl.resolve(url);
                    return Promise.resolve();
                },
                send(): Promise<void> {
                    return Promise.resolve();
                },
                stop(): Promise<void> {
                    return Promise.resolve();
                },
                onclose: null,
                onreceive: null,
            };

            const options: IHttpConnectionOptions = {
                ...commonOptions,
                httpClient: new TestHttpClient()
                    .on("POST", "http://tempuri.org/negotiate?negotiateVersion=1", () => "{ \"url\": \"http://redirect.org\" }")
                    .on("POST", "http://redirect.org/negotiate?negotiateVersion=1", () => "{ \"connectionId\": \"42\"}")
                    .on("GET", () => ""),
                logger,
                transport: fakeTransport,
            } as IHttpConnectionOptions;

            const connection = new HttpConnection("http://tempuri.org", options);
            try {
                const startPromise = connection.start(TransferFormat.Text);

                expect(await connectUrl).toBe("http://redirect.org?id=42");

                await startPromise;
            } finally {
                (options.transport as ITransport).onclose!();
                await connection.stop();
            }
        });
    });

    it("fallback changes connectionId property", async () => {
        await VerifyLogger.run(async (logger) => {
            const availableTransports = [{ transport: "WebSockets", transferFormats: ["Text"] }, { transport: "LongPolling", transferFormats: ["Text"] }];
            let negotiateCount: number = 0;
            let getCount: number = 0;
            let connection: HttpConnection;
            let connectionId: string | undefined;
            const options: IHttpConnectionOptions = {
                WebSocket: TestWebSocket,
                ...commonOptions,
                httpClient: new TestHttpClient()
                    .on("POST", () =>  {
                        negotiateCount++;
                        return ({ connectionId: negotiateCount.toString(), connectionToken: "token", negotiateVersion: 1, availableTransports });
                    })
                    .on("GET", () => {
                        getCount++;
                        if (getCount === 1) {
                            return new HttpResponse(200);
                        }
                        connectionId = connection.connectionId;
                        return new HttpResponse(204);
                    })
                    .on("DELETE", () => new HttpResponse(202)),

                logger,
            } as IHttpConnectionOptions;

            TestWebSocket.webSocketSet = new PromiseSource();

            connection = new HttpConnection("http://tempuri.org", options);
            const startPromise = connection.start(TransferFormat.Text);

            await TestWebSocket.webSocketSet;
            await TestWebSocket.webSocket.closeSet;
            TestWebSocket.webSocket.onerror(new TestEvent());

            try {
                await startPromise;
            } catch { }

            expect(negotiateCount).toEqual(2);
            expect(connectionId).toEqual("2");
        },
        "Failed to start the transport 'WebSockets': Error: There was an error with the transport.");
    });

<<<<<<< HEAD
=======
    it("user agent header set on negotiate", async () => {
        await VerifyLogger.run(async (logger) => {
            let userAgentValue: string = "";
            const options: IHttpConnectionOptions = {
                ...commonOptions,
                httpClient: new TestHttpClient()
                    .on("POST", (r) => {
                        userAgentValue = r.headers![`User-Agent`];
                        return new HttpResponse(200, "", "{\"error\":\"nope\"}");
                    }),
                logger,
            } as IHttpConnectionOptions;

            const connection = new HttpConnection("http://tempuri.org", options);
            try {
                await connection.start(TransferFormat.Text);
            } catch {
            } finally {
                await connection.stop();
            }

            const [, value] = getUserAgentHeader();
            expect(userAgentValue).toEqual(value);
        }, "Failed to start the connection: Error: nope");
    });

    it("overwrites library headers with user headers on negotiate", async () => {
        await VerifyLogger.run(async (logger) => {
            const headers = { "User-Agent": "Custom Agent", "X-HEADER": "VALUE" };
            const options: IHttpConnectionOptions = {
                ...commonOptions,
                headers,
                httpClient: new TestHttpClient()
                    .on("POST", (r) => {
                        expect(r.headers).toEqual(headers);
                        return new HttpResponse(200, "", "{\"error\":\"nope\"}");
                    }),
                logger,
            };

            const connection = new HttpConnection("http://tempuri.org", options);
            try {
                await connection.start(TransferFormat.Text);
            } catch {
            } finally {
                await connection.stop();
            }
        }, "Failed to start the connection: Error: nope");
    });

    it("logMessageContent displays correctly with binary data", async () => {
        await VerifyLogger.run(async (logger) => {
            const availableTransport = { transport: "LongPolling", transferFormats: ["Text", "Binary"] };

            let sentMessage = "";
            const captureLogger: ILogger = {
                log: (logLevel: LogLevel, message: string) => {
                    if (logLevel === LogLevel.Trace && message.search("data of length") > 0) {
                        sentMessage = message;
                    }

                    logger.log(logLevel, message);
                },
            };

            let httpClientGetCount = 0;
            const options: IHttpConnectionOptions = {
                ...commonOptions,
                httpClient: new TestHttpClient()
                    .on("POST", () => ({ connectionId: "42", availableTransports: [availableTransport] }))
                    .on("GET", () => {
                        httpClientGetCount++;
                        if (httpClientGetCount === 1) {
                            // First long polling request must succeed so start completes
                            return "";
                        }
                        return Promise.resolve();
                    })
                    .on("DELETE", () => new HttpResponse(202)),
                logMessageContent: true,
                logger: captureLogger,
                transport: HttpTransportType.LongPolling,
            } as IHttpConnectionOptions;

            const connection = new HttpConnection("http://tempuri.org", options);
            connection.onreceive = () => null;
            try {
                await connection.start(TransferFormat.Binary);
                await connection.send(new Uint8Array([0x68, 0x69, 0x20, 0x3a, 0x29]));
            } finally {
                await connection.stop();
            }

            expect(sentMessage).toBe("(LongPolling transport) sending data. Binary data of length 5. Content: '0x68 0x69 0x20 0x3a 0x29'.");
        });
    });

>>>>>>> 58cf2304
    it("send after restarting connection works", async () => {
        await VerifyLogger.run(async (logger) => {
            const options: IHttpConnectionOptions = {
                ...commonOptions,
                WebSocket: TestWebSocket,
                httpClient: new TestHttpClient()
                    .on("POST", () => defaultNegotiateResponse)
                    .on("GET", () => ""),
                logger,
            } as IHttpConnectionOptions;

            const connection = new HttpConnection("http://tempuri.org", options);
            const closePromise = new PromiseSource();
            connection.onclose = (e) => {
                closePromise.resolve();
            };

            TestWebSocket.webSocketSet = new PromiseSource();
            let startPromise = connection.start(TransferFormat.Text);
            await TestWebSocket.webSocketSet;
            await TestWebSocket.webSocket.openSet;
            TestWebSocket.webSocket.onopen(new TestEvent());
            await startPromise;

            await connection.send("text");
            TestWebSocket.webSocket.close();
            TestWebSocket.webSocketSet = new PromiseSource();

            await closePromise;

            startPromise = connection.start(TransferFormat.Text);
            await TestWebSocket.webSocketSet;
            TestWebSocket.webSocket.onopen(new TestEvent());
            await startPromise;
            await connection.send("text");
        });
    });

    describe(".constructor", () => {
        it("throws if no Url is provided", async () => {
            // Force TypeScript to let us call the constructor incorrectly :)
            expect(() => new (HttpConnection as any)()).toThrowError("The 'url' argument is required.");
        });

        it("uses EventSource constructor from options if provided", async () => {
            await VerifyLogger.run(async (logger) => {
                let eventSourceConstructorCalled: boolean = false;

                class TestEventSource {
                    // The "_" prefix tell TypeScript not to worry about unused parameter, but tslint doesn't like it.
                    // tslint:disable-next-line:variable-name
                    constructor(_url: string, _eventSourceInitDict: EventSourceInit) {
                        eventSourceConstructorCalled = true;
                        throw new Error("EventSource constructor called.");
                    }
                }

                const options: IHttpConnectionOptions = {
                    ...commonOptions,
                    EventSource: TestEventSource as EventSourceConstructor,
                    httpClient: new TestHttpClient().on("POST", () => {
                        return {
                            availableTransports: [
                                { transport: "ServerSentEvents", transferFormats: ["Text"] },
                            ],
                            connectionId: defaultConnectionId,
                        };
                    }),
                    logger,
                    transport: HttpTransportType.ServerSentEvents,
                } as IHttpConnectionOptions;

                const connection = new HttpConnection("http://tempuri.org", options);

                await expect(connection.start(TransferFormat.Text))
                    .rejects
                    .toEqual(new Error("Unable to connect to the server with any of the available transports. ServerSentEvents failed: Error: EventSource constructor called."));

                expect(eventSourceConstructorCalled).toEqual(true);
            },
            "Failed to start the transport 'ServerSentEvents': Error: EventSource constructor called.",
            "Failed to start the connection: Error: Unable to connect to the server with any of the available transports. ServerSentEvents failed: Error: EventSource constructor called.");
        });

        it("uses WebSocket constructor from options if provided", async () => {
            await VerifyLogger.run(async (logger) => {
                class BadConstructorWebSocket {
                    // The "_" prefix tell TypeScript not to worry about unused parameter, but tslint doesn't like it.
                    // tslint:disable-next-line:variable-name
                    constructor(_url: string, _protocols?: string | string[]) {
                        throw new Error("WebSocket constructor called.");
                    }
                }

                const options: IHttpConnectionOptions = {
                    ...commonOptions,
                    WebSocket: BadConstructorWebSocket as WebSocketConstructor,
                    logger,
                    skipNegotiation: true,
                    transport: HttpTransportType.WebSockets,
                } as IHttpConnectionOptions;

                const connection = new HttpConnection("http://tempuri.org", options);

                await expect(connection.start())
                    .rejects
                    .toThrow("WebSocket constructor called.");
            },
            "Failed to start the connection: Error: WebSocket constructor called.");
        });
    });

    describe("startAsync", () => {
        it("throws if an unsupported TransferFormat is provided", async () => {
            await VerifyLogger.run(async (logger) => {
                // Force TypeScript to let us call start incorrectly
                const connection: any = new HttpConnection("http://tempuri.org", { ...commonOptions, logger });

                await expect(connection.start(42)).rejects.toThrow("Unknown transferFormat value: 42.");
            });
        });

        it("throws if trying to connect to an ASP.NET SignalR Server", async () => {
            await VerifyLogger.run(async (logger) => {
                const options: IHttpConnectionOptions = {
                    ...commonOptions,
                    httpClient: new TestHttpClient()
                        .on("POST", () => "{\"Url\":\"/signalr\"," +
                            "\"ConnectionToken\":\"X97dw3uxW4NPPggQsYVcNcyQcuz4w2\"," +
                            "\"ConnectionId\":\"05265228-1e2c-46c5-82a1-6a5bcc3f0143\"," +
                            "\"KeepAliveTimeout\":10.0," +
                            "\"DisconnectTimeout\":5.0," +
                            "\"TryWebSockets\":true," +
                            "\"ProtocolVersion\":\"1.5\"," +
                            "\"TransportConnectTimeout\":30.0," +
                            "\"LongPollDelay\":0.0}")
                        .on("GET", () => ""),
                    logger,
                } as IHttpConnectionOptions;

                const connection = new HttpConnection("http://tempuri.org", options);
                let receivedError = false;
                try {
                    await connection.start(TransferFormat.Text);
                } catch (error) {
                    expect(error).toEqual(new Error("Detected a connection attempt to an ASP.NET SignalR Server. This client only supports connecting to an ASP.NET Core SignalR Server. See https://aka.ms/signalr-core-differences for details."));
                    receivedError = true;
                } finally {
                    await connection.stop();
                }
                expect(receivedError).toBe(true);
            },
            "Failed to start the connection: Error: Detected a connection attempt to an ASP.NET SignalR Server. This client only supports connecting to an ASP.NET Core SignalR Server. See https://aka.ms/signalr-core-differences for details.");
        });
    });
});

describe("TransportSendQueue", () => {
    it("sends data when not currently sending", async () => {
        const sendMock = jest.fn(() => Promise.resolve());
        const transport = new TestTransport();
        transport.send = sendMock;
        const queue = new TransportSendQueue(transport);

        const x = queue.send("Hello");
        await x;

        expect(sendMock.mock.calls.length).toBe(1);

        const stop = queue.stop();
        await stop;
    });

    it("sends buffered data on fail", async () => {
        const promiseSource1 = new PromiseSource();
        const promiseSource2 = new PromiseSource();
        const promiseSource3 = new PromiseSource();
        const transport = new TestTransport();
        const sendMock = jest.fn()
            .mockImplementationOnce(async () => {
                await promiseSource1;
                promiseSource2.resolve();
                await promiseSource3;
            })
            .mockImplementationOnce(() => Promise.resolve());
        transport.send = sendMock;

        const queue = new TransportSendQueue(transport);

        const first = queue.send("Hello");
        // This should allow first to enter transport.send
        promiseSource1.resolve();
        // Wait until we're inside transport.send
        await promiseSource2;

        // This should get queued.
        const second = queue.send("world");

        promiseSource3.reject("Test error");
        await expect(first).rejects.toBe("Test error");

        await second;

        expect(sendMock.mock.calls.length).toBe(2);
        expect(sendMock.mock.calls[0][0]).toEqual("Hello");
        expect(sendMock.mock.calls[1][0]).toEqual("world");

        await queue.stop();
    });

    it("rejects promise for buffered sends", async () => {
        const promiseSource1 = new PromiseSource();
        const promiseSource2 = new PromiseSource();
        const promiseSource3 = new PromiseSource();
        const transport = new TestTransport();
        const sendMock = jest.fn()
            .mockImplementationOnce(async () => {
                await promiseSource1;
                promiseSource2.resolve();
                await promiseSource3;
            })
            .mockImplementationOnce(() => Promise.reject("Test error"));
        transport.send = sendMock;

        const queue = new TransportSendQueue(transport);

        const first = queue.send("Hello");
        // This should allow first to enter transport.send
        promiseSource1.resolve();
        // Wait until we're inside transport.send
        await promiseSource2;

        // This should get queued.
        const second = queue.send("world");

        promiseSource3.resolve();

        await first;
        await expect(second).rejects.toBeDefined();

        expect(sendMock.mock.calls.length).toBe(2);
        expect(sendMock.mock.calls[0][0]).toEqual("Hello");
        expect(sendMock.mock.calls[1][0]).toEqual("world");

        await queue.stop();
    });

    it ("concatenates string sends", async () => {
        const promiseSource1 = new PromiseSource();
        const promiseSource2 = new PromiseSource();
        const promiseSource3 = new PromiseSource();
        const transport = new TestTransport();
        const sendMock = jest.fn()
            .mockImplementationOnce(async () => {
                await promiseSource1;
                promiseSource2.resolve();
                await promiseSource3;
            })
            .mockImplementationOnce(() => Promise.resolve());
        transport.send = sendMock;

        const queue = new TransportSendQueue(transport);

        const first = queue.send("Hello");
        // This should allow first to enter transport.send
        promiseSource1.resolve();
        // Wait until we're inside transport.send
        await promiseSource2;

        // These two operations should get queued.
        const second = queue.send("world");
        const third = queue.send("!");

        promiseSource3.resolve();

        await Promise.all([first, second, third]);

        expect(sendMock.mock.calls.length).toBe(2);
        expect(sendMock.mock.calls[0][0]).toEqual("Hello");
        expect(sendMock.mock.calls[1][0]).toEqual("world!");

        await queue.stop();
    });

    it ("concatenates buffered ArrayBuffer", async () => {
        const promiseSource1 = new PromiseSource();
        const promiseSource2 = new PromiseSource();
        const promiseSource3 = new PromiseSource();
        const transport = new TestTransport();
        const sendMock = jest.fn()
            .mockImplementationOnce(async () => {
                await promiseSource1;
                promiseSource2.resolve();
                await promiseSource3;
            })
            .mockImplementationOnce(() => Promise.resolve());
        transport.send = sendMock;

        const queue = new TransportSendQueue(transport);

        const first = queue.send(new Uint8Array([4, 5, 6]).buffer);
        // This should allow first to enter transport.send
        promiseSource1.resolve();
        // Wait until we're inside transport.send
        await promiseSource2;

        // These two operations should get queued.
        const second = queue.send(new Uint8Array([7, 8, 10]));
        const third = queue.send(new Uint8Array([12, 14]));

        promiseSource3.resolve();

        await Promise.all([first, second, third]);

        expect(sendMock.mock.calls.length).toBe(2);
        expect(sendMock.mock.calls[0][0]).toEqual(new Uint8Array([4, 5, 6]).buffer);
        expect(sendMock.mock.calls[1][0]).toEqual(new Uint8Array([7, 8, 10, 12, 14]).buffer);

        await queue.stop();
    });

    it ("throws if mixed data is queued", async () => {
        const promiseSource1 = new PromiseSource();
        const promiseSource2 = new PromiseSource();
        const promiseSource3 = new PromiseSource();
        const transport = new TestTransport();
        const sendMock = jest.fn()
            .mockImplementationOnce(async () => {
                await promiseSource1;
                promiseSource2.resolve();
                await promiseSource3;
            })
            .mockImplementationOnce(() => Promise.resolve());
        transport.send = sendMock;

        const queue = new TransportSendQueue(transport);

        const first = queue.send(new Uint8Array([4, 5, 6]));
        // This should allow first to enter transport.send
        promiseSource1.resolve();
        // Wait until we're inside transport.send
        await promiseSource2;

        // These two operations should get queued.
        const second = queue.send(new Uint8Array([7, 8, 10]));
        expect(() => queue.send("A string!")).toThrow();

        promiseSource3.resolve();

        await Promise.all([first, second]);
        await queue.stop();
    });

    it ("rejects pending promises on stop", async () => {
        const promiseSource = new PromiseSource();
        const transport = new TestTransport();
        const sendMock = jest.fn()
            .mockImplementationOnce(async () => {
                await promiseSource;
            });
        transport.send = sendMock;

        const queue = new TransportSendQueue(transport);

        const send = queue.send("Test");
        await queue.stop();

        await expect(send).rejects.toBe("Connection stopped.");
    });

    it ("prevents additional sends after stop", async () => {
        const promiseSource = new PromiseSource();
        const transport = new TestTransport();
        const sendMock = jest.fn()
            .mockImplementationOnce(async () => {
                await promiseSource;
            });
        transport.send = sendMock;

        const queue = new TransportSendQueue(transport);

        await queue.stop();
        await expect(queue.send("test")).rejects.toBe("Connection stopped.");
    });
});<|MERGE_RESOLUTION|>--- conflicted
+++ resolved
@@ -1126,8 +1126,6 @@
         "Failed to start the transport 'WebSockets': Error: There was an error with the transport.");
     });
 
-<<<<<<< HEAD
-=======
     it("user agent header set on negotiate", async () => {
         await VerifyLogger.run(async (logger) => {
             let userAgentValue: string = "";
@@ -1225,7 +1223,6 @@
         });
     });
 
->>>>>>> 58cf2304
     it("send after restarting connection works", async () => {
         await VerifyLogger.run(async (logger) => {
             const options: IHttpConnectionOptions = {
