--- conflicted
+++ resolved
@@ -9,271 +9,6 @@
 -->
 <Dependencies>
   <ProductDependencies>
-<<<<<<< HEAD
-    <Dependency Name="dotnet-ef" Version="6.0.0-rc.1.21418.16">
-      <Uri>https://github.com/dotnet/efcore</Uri>
-      <Sha>29f9e96dad286a762c2e120483dea9734fc0c320</Sha>
-    </Dependency>
-    <Dependency Name="Microsoft.EntityFrameworkCore.InMemory" Version="6.0.0-rc.1.21418.16">
-      <Uri>https://github.com/dotnet/efcore</Uri>
-      <Sha>29f9e96dad286a762c2e120483dea9734fc0c320</Sha>
-    </Dependency>
-    <Dependency Name="Microsoft.EntityFrameworkCore.Relational" Version="6.0.0-rc.1.21418.16">
-      <Uri>https://github.com/dotnet/efcore</Uri>
-      <Sha>29f9e96dad286a762c2e120483dea9734fc0c320</Sha>
-    </Dependency>
-    <Dependency Name="Microsoft.EntityFrameworkCore.Sqlite" Version="6.0.0-rc.1.21418.16">
-      <Uri>https://github.com/dotnet/efcore</Uri>
-      <Sha>29f9e96dad286a762c2e120483dea9734fc0c320</Sha>
-    </Dependency>
-    <Dependency Name="Microsoft.EntityFrameworkCore.SqlServer" Version="6.0.0-rc.1.21418.16">
-      <Uri>https://github.com/dotnet/efcore</Uri>
-      <Sha>29f9e96dad286a762c2e120483dea9734fc0c320</Sha>
-    </Dependency>
-    <Dependency Name="Microsoft.EntityFrameworkCore.Tools" Version="6.0.0-rc.1.21418.16">
-      <Uri>https://github.com/dotnet/efcore</Uri>
-      <Sha>29f9e96dad286a762c2e120483dea9734fc0c320</Sha>
-    </Dependency>
-    <Dependency Name="Microsoft.EntityFrameworkCore" Version="6.0.0-rc.1.21418.16">
-      <Uri>https://github.com/dotnet/efcore</Uri>
-      <Sha>29f9e96dad286a762c2e120483dea9734fc0c320</Sha>
-    </Dependency>
-    <Dependency Name="Microsoft.EntityFrameworkCore.Design" Version="6.0.0-rc.1.21418.16">
-      <Uri>https://github.com/dotnet/efcore</Uri>
-      <Sha>29f9e96dad286a762c2e120483dea9734fc0c320</Sha>
-    </Dependency>
-    <Dependency Name="Microsoft.Extensions.Caching.Abstractions" Version="6.0.0-rc.1.21418.17">
-      <Uri>https://github.com/dotnet/runtime</Uri>
-      <Sha>f2b270cdae0ad927a200cf41e214e21326ff29a7</Sha>
-    </Dependency>
-    <Dependency Name="Microsoft.Extensions.Caching.Memory" Version="6.0.0-rc.1.21418.17">
-      <Uri>https://github.com/dotnet/runtime</Uri>
-      <Sha>f2b270cdae0ad927a200cf41e214e21326ff29a7</Sha>
-    </Dependency>
-    <Dependency Name="Microsoft.Extensions.Configuration.Abstractions" Version="6.0.0-rc.1.21418.17">
-      <Uri>https://github.com/dotnet/runtime</Uri>
-      <Sha>f2b270cdae0ad927a200cf41e214e21326ff29a7</Sha>
-    </Dependency>
-    <Dependency Name="Microsoft.Extensions.Configuration.Binder" Version="6.0.0-rc.1.21418.17">
-      <Uri>https://github.com/dotnet/runtime</Uri>
-      <Sha>f2b270cdae0ad927a200cf41e214e21326ff29a7</Sha>
-    </Dependency>
-    <Dependency Name="Microsoft.Extensions.Configuration.CommandLine" Version="6.0.0-rc.1.21418.17">
-      <Uri>https://github.com/dotnet/runtime</Uri>
-      <Sha>f2b270cdae0ad927a200cf41e214e21326ff29a7</Sha>
-    </Dependency>
-    <Dependency Name="Microsoft.Extensions.Configuration.EnvironmentVariables" Version="6.0.0-rc.1.21418.17">
-      <Uri>https://github.com/dotnet/runtime</Uri>
-      <Sha>f2b270cdae0ad927a200cf41e214e21326ff29a7</Sha>
-    </Dependency>
-    <Dependency Name="Microsoft.Extensions.Configuration.FileExtensions" Version="6.0.0-rc.1.21418.17">
-      <Uri>https://github.com/dotnet/runtime</Uri>
-      <Sha>f2b270cdae0ad927a200cf41e214e21326ff29a7</Sha>
-    </Dependency>
-    <Dependency Name="Microsoft.Extensions.Configuration.Ini" Version="6.0.0-rc.1.21418.17">
-      <Uri>https://github.com/dotnet/runtime</Uri>
-      <Sha>f2b270cdae0ad927a200cf41e214e21326ff29a7</Sha>
-    </Dependency>
-    <Dependency Name="Microsoft.Extensions.Configuration.Json" Version="6.0.0-rc.1.21418.17">
-      <Uri>https://github.com/dotnet/runtime</Uri>
-      <Sha>f2b270cdae0ad927a200cf41e214e21326ff29a7</Sha>
-    </Dependency>
-    <Dependency Name="Microsoft.Extensions.Configuration.UserSecrets" Version="6.0.0-rc.1.21418.17">
-      <Uri>https://github.com/dotnet/runtime</Uri>
-      <Sha>f2b270cdae0ad927a200cf41e214e21326ff29a7</Sha>
-    </Dependency>
-    <Dependency Name="Microsoft.Extensions.Configuration.Xml" Version="6.0.0-rc.1.21418.17">
-      <Uri>https://github.com/dotnet/runtime</Uri>
-      <Sha>f2b270cdae0ad927a200cf41e214e21326ff29a7</Sha>
-    </Dependency>
-    <Dependency Name="Microsoft.Extensions.Configuration" Version="6.0.0-rc.1.21418.17">
-      <Uri>https://github.com/dotnet/runtime</Uri>
-      <Sha>f2b270cdae0ad927a200cf41e214e21326ff29a7</Sha>
-    </Dependency>
-    <Dependency Name="Microsoft.Extensions.DependencyInjection.Abstractions" Version="6.0.0-rc.1.21418.17">
-      <Uri>https://github.com/dotnet/runtime</Uri>
-      <Sha>f2b270cdae0ad927a200cf41e214e21326ff29a7</Sha>
-    </Dependency>
-    <Dependency Name="Microsoft.Extensions.DependencyInjection" Version="6.0.0-rc.1.21418.17">
-      <Uri>https://github.com/dotnet/runtime</Uri>
-      <Sha>f2b270cdae0ad927a200cf41e214e21326ff29a7</Sha>
-    </Dependency>
-    <Dependency Name="Microsoft.Extensions.FileProviders.Abstractions" Version="6.0.0-rc.1.21418.17">
-      <Uri>https://github.com/dotnet/runtime</Uri>
-      <Sha>f2b270cdae0ad927a200cf41e214e21326ff29a7</Sha>
-    </Dependency>
-    <Dependency Name="Microsoft.Extensions.FileProviders.Composite" Version="6.0.0-rc.1.21418.17">
-      <Uri>https://github.com/dotnet/runtime</Uri>
-      <Sha>f2b270cdae0ad927a200cf41e214e21326ff29a7</Sha>
-    </Dependency>
-    <Dependency Name="Microsoft.Extensions.FileProviders.Physical" Version="6.0.0-rc.1.21418.17">
-      <Uri>https://github.com/dotnet/runtime</Uri>
-      <Sha>f2b270cdae0ad927a200cf41e214e21326ff29a7</Sha>
-    </Dependency>
-    <Dependency Name="Microsoft.Extensions.FileSystemGlobbing" Version="6.0.0-rc.1.21418.17">
-      <Uri>https://github.com/dotnet/runtime</Uri>
-      <Sha>f2b270cdae0ad927a200cf41e214e21326ff29a7</Sha>
-    </Dependency>
-    <Dependency Name="Microsoft.Extensions.HostFactoryResolver.Sources" Version="6.0.0-rc.1.21418.17">
-      <Uri>https://github.com/dotnet/runtime</Uri>
-      <Sha>f2b270cdae0ad927a200cf41e214e21326ff29a7</Sha>
-    </Dependency>
-    <Dependency Name="Microsoft.Extensions.Hosting.Abstractions" Version="6.0.0-rc.1.21418.17">
-      <Uri>https://github.com/dotnet/runtime</Uri>
-      <Sha>f2b270cdae0ad927a200cf41e214e21326ff29a7</Sha>
-    </Dependency>
-    <Dependency Name="Microsoft.Extensions.Hosting" Version="6.0.0-rc.1.21418.17">
-      <Uri>https://github.com/dotnet/runtime</Uri>
-      <Sha>f2b270cdae0ad927a200cf41e214e21326ff29a7</Sha>
-    </Dependency>
-    <Dependency Name="Microsoft.Extensions.Http" Version="6.0.0-rc.1.21418.17">
-      <Uri>https://github.com/dotnet/runtime</Uri>
-      <Sha>f2b270cdae0ad927a200cf41e214e21326ff29a7</Sha>
-    </Dependency>
-    <Dependency Name="Microsoft.Extensions.Logging.Abstractions" Version="6.0.0-rc.1.21418.17">
-      <Uri>https://github.com/dotnet/runtime</Uri>
-      <Sha>f2b270cdae0ad927a200cf41e214e21326ff29a7</Sha>
-    </Dependency>
-    <Dependency Name="Microsoft.Extensions.Logging.Configuration" Version="6.0.0-rc.1.21418.17">
-      <Uri>https://github.com/dotnet/runtime</Uri>
-      <Sha>f2b270cdae0ad927a200cf41e214e21326ff29a7</Sha>
-    </Dependency>
-    <Dependency Name="Microsoft.Extensions.Logging.Console" Version="6.0.0-rc.1.21418.17">
-      <Uri>https://github.com/dotnet/runtime</Uri>
-      <Sha>f2b270cdae0ad927a200cf41e214e21326ff29a7</Sha>
-    </Dependency>
-    <Dependency Name="Microsoft.Extensions.Logging.Debug" Version="6.0.0-rc.1.21418.17">
-      <Uri>https://github.com/dotnet/runtime</Uri>
-      <Sha>f2b270cdae0ad927a200cf41e214e21326ff29a7</Sha>
-    </Dependency>
-    <Dependency Name="Microsoft.Extensions.Logging.EventSource" Version="6.0.0-rc.1.21418.17">
-      <Uri>https://github.com/dotnet/runtime</Uri>
-      <Sha>f2b270cdae0ad927a200cf41e214e21326ff29a7</Sha>
-    </Dependency>
-    <Dependency Name="Microsoft.Extensions.Logging.EventLog" Version="6.0.0-rc.1.21418.17">
-      <Uri>https://github.com/dotnet/runtime</Uri>
-      <Sha>f2b270cdae0ad927a200cf41e214e21326ff29a7</Sha>
-    </Dependency>
-    <Dependency Name="Microsoft.Extensions.Logging.TraceSource" Version="6.0.0-rc.1.21418.17">
-      <Uri>https://github.com/dotnet/runtime</Uri>
-      <Sha>f2b270cdae0ad927a200cf41e214e21326ff29a7</Sha>
-    </Dependency>
-    <Dependency Name="Microsoft.Extensions.Logging" Version="6.0.0-rc.1.21418.17">
-      <Uri>https://github.com/dotnet/runtime</Uri>
-      <Sha>f2b270cdae0ad927a200cf41e214e21326ff29a7</Sha>
-    </Dependency>
-    <Dependency Name="Microsoft.Extensions.Options.ConfigurationExtensions" Version="6.0.0-rc.1.21418.17">
-      <Uri>https://github.com/dotnet/runtime</Uri>
-      <Sha>f2b270cdae0ad927a200cf41e214e21326ff29a7</Sha>
-    </Dependency>
-    <Dependency Name="Microsoft.Extensions.Options.DataAnnotations" Version="6.0.0-rc.1.21418.17">
-      <Uri>https://github.com/dotnet/runtime</Uri>
-      <Sha>f2b270cdae0ad927a200cf41e214e21326ff29a7</Sha>
-    </Dependency>
-    <Dependency Name="Microsoft.Extensions.Options" Version="6.0.0-rc.1.21418.17">
-      <Uri>https://github.com/dotnet/runtime</Uri>
-      <Sha>f2b270cdae0ad927a200cf41e214e21326ff29a7</Sha>
-    </Dependency>
-    <Dependency Name="Microsoft.Extensions.Primitives" Version="6.0.0-rc.1.21418.17">
-      <Uri>https://github.com/dotnet/runtime</Uri>
-      <Sha>f2b270cdae0ad927a200cf41e214e21326ff29a7</Sha>
-    </Dependency>
-    <Dependency Name="Microsoft.Win32.SystemEvents" Version="6.0.0-rc.1.21418.17">
-      <Uri>https://github.com/dotnet/runtime</Uri>
-      <Sha>f2b270cdae0ad927a200cf41e214e21326ff29a7</Sha>
-    </Dependency>
-    <Dependency Name="Microsoft.Internal.Runtime.AspNetCore.Transport" Version="6.0.0-rc.1.21418.17">
-      <Uri>https://github.com/dotnet/runtime</Uri>
-      <Sha>f2b270cdae0ad927a200cf41e214e21326ff29a7</Sha>
-    </Dependency>
-    <Dependency Name="System.Diagnostics.DiagnosticSource" Version="6.0.0-rc.1.21418.17">
-      <Uri>https://github.com/dotnet/runtime</Uri>
-      <Sha>f2b270cdae0ad927a200cf41e214e21326ff29a7</Sha>
-    </Dependency>
-    <Dependency Name="System.Diagnostics.EventLog" Version="6.0.0-rc.1.21418.17">
-      <Uri>https://github.com/dotnet/runtime</Uri>
-      <Sha>f2b270cdae0ad927a200cf41e214e21326ff29a7</Sha>
-    </Dependency>
-    <Dependency Name="System.DirectoryServices.Protocols" Version="6.0.0-rc.1.21418.17">
-      <Uri>https://github.com/dotnet/runtime</Uri>
-      <Sha>f2b270cdae0ad927a200cf41e214e21326ff29a7</Sha>
-    </Dependency>
-    <Dependency Name="System.Drawing.Common" Version="6.0.0-rc.1.21418.17">
-      <Uri>https://github.com/dotnet/runtime</Uri>
-      <Sha>f2b270cdae0ad927a200cf41e214e21326ff29a7</Sha>
-    </Dependency>
-    <Dependency Name="System.IO.Pipelines" Version="6.0.0-rc.1.21418.17">
-      <Uri>https://github.com/dotnet/runtime</Uri>
-      <Sha>f2b270cdae0ad927a200cf41e214e21326ff29a7</Sha>
-    </Dependency>
-    <Dependency Name="System.Net.Http.Json" Version="6.0.0-rc.1.21418.17">
-      <Uri>https://github.com/dotnet/runtime</Uri>
-      <Sha>f2b270cdae0ad927a200cf41e214e21326ff29a7</Sha>
-    </Dependency>
-    <Dependency Name="System.Net.Http.WinHttpHandler" Version="6.0.0-rc.1.21418.17">
-      <Uri>https://github.com/dotnet/runtime</Uri>
-      <Sha>f2b270cdae0ad927a200cf41e214e21326ff29a7</Sha>
-    </Dependency>
-    <Dependency Name="System.Reflection.Metadata" Version="6.0.0-rc.1.21418.17">
-      <Uri>https://github.com/dotnet/runtime</Uri>
-      <Sha>f2b270cdae0ad927a200cf41e214e21326ff29a7</Sha>
-    </Dependency>
-    <Dependency Name="System.Resources.Extensions" Version="6.0.0-rc.1.21418.17">
-      <Uri>https://github.com/dotnet/runtime</Uri>
-      <Sha>f2b270cdae0ad927a200cf41e214e21326ff29a7</Sha>
-    </Dependency>
-    <Dependency Name="System.Runtime.CompilerServices.Unsafe" Version="6.0.0-rc.1.21418.17">
-      <Uri>https://github.com/dotnet/runtime</Uri>
-      <Sha>f2b270cdae0ad927a200cf41e214e21326ff29a7</Sha>
-    </Dependency>
-    <Dependency Name="System.Security.Cryptography.Pkcs" Version="6.0.0-rc.1.21418.17">
-      <Uri>https://github.com/dotnet/runtime</Uri>
-      <Sha>f2b270cdae0ad927a200cf41e214e21326ff29a7</Sha>
-    </Dependency>
-    <Dependency Name="System.Security.Cryptography.Xml" Version="6.0.0-rc.1.21418.17">
-      <Uri>https://github.com/dotnet/runtime</Uri>
-      <Sha>f2b270cdae0ad927a200cf41e214e21326ff29a7</Sha>
-    </Dependency>
-    <Dependency Name="System.Security.Permissions" Version="6.0.0-rc.1.21418.17">
-      <Uri>https://github.com/dotnet/runtime</Uri>
-      <Sha>f2b270cdae0ad927a200cf41e214e21326ff29a7</Sha>
-    </Dependency>
-    <Dependency Name="System.ServiceProcess.ServiceController" Version="6.0.0-rc.1.21418.17">
-      <Uri>https://github.com/dotnet/runtime</Uri>
-      <Sha>f2b270cdae0ad927a200cf41e214e21326ff29a7</Sha>
-    </Dependency>
-    <Dependency Name="System.Text.Encodings.Web" Version="6.0.0-rc.1.21418.17">
-      <Uri>https://github.com/dotnet/runtime</Uri>
-      <Sha>f2b270cdae0ad927a200cf41e214e21326ff29a7</Sha>
-    </Dependency>
-    <Dependency Name="System.Text.Json" Version="6.0.0-rc.1.21418.17">
-      <Uri>https://github.com/dotnet/runtime</Uri>
-      <Sha>f2b270cdae0ad927a200cf41e214e21326ff29a7</Sha>
-    </Dependency>
-    <Dependency Name="System.Threading.Channels" Version="6.0.0-rc.1.21418.17">
-      <Uri>https://github.com/dotnet/runtime</Uri>
-      <Sha>f2b270cdae0ad927a200cf41e214e21326ff29a7</Sha>
-    </Dependency>
-    <Dependency Name="System.Windows.Extensions" Version="6.0.0-rc.1.21418.17">
-      <Uri>https://github.com/dotnet/runtime</Uri>
-      <Sha>f2b270cdae0ad927a200cf41e214e21326ff29a7</Sha>
-    </Dependency>
-    <Dependency Name="Microsoft.Extensions.DependencyModel" Version="6.0.0-rc.1.21418.17">
-      <Uri>https://github.com/dotnet/runtime</Uri>
-      <Sha>f2b270cdae0ad927a200cf41e214e21326ff29a7</Sha>
-    </Dependency>
-    <Dependency Name="Microsoft.NETCore.App.Ref" Version="6.0.0-rc.1.21418.17">
-      <Uri>https://github.com/dotnet/runtime</Uri>
-      <Sha>f2b270cdae0ad927a200cf41e214e21326ff29a7</Sha>
-    </Dependency>
-    <Dependency Name="Microsoft.NET.Runtime.MonoAOTCompiler.Task" Version="6.0.0-rc.1.21418.17">
-      <Uri>https://github.com/dotnet/runtime</Uri>
-      <Sha>f2b270cdae0ad927a200cf41e214e21326ff29a7</Sha>
-    </Dependency>
-    <Dependency Name="Microsoft.NET.Runtime.WebAssembly.Sdk" Version="6.0.0-rc.1.21418.17">
-      <Uri>https://github.com/dotnet/runtime</Uri>
-      <Sha>f2b270cdae0ad927a200cf41e214e21326ff29a7</Sha>
-=======
     <Dependency Name="dotnet-ef" Version="6.0.0-rc.2.21419.2">
       <Uri>https://github.com/dotnet/efcore</Uri>
       <Sha>5da86b8dbefd5c5ce1b8e822ddef109ab0f5756f</Sha>
@@ -537,25 +272,11 @@
     <Dependency Name="Microsoft.NET.Runtime.WebAssembly.Sdk" Version="6.0.0-rc.2.21417.16">
       <Uri>https://github.com/dotnet/runtime</Uri>
       <Sha>5a5d7f0518b564e7f840c6c939bb6618c778b21b</Sha>
->>>>>>> 2db04778
     </Dependency>
     <!--
          Win-x64 is used here because we have picked an arbitrary runtime identifier to flow the version of the latest NETCore.App runtime.
          All Runtime.$rid packages should have the same version.
     -->
-<<<<<<< HEAD
-    <Dependency Name="Microsoft.NETCore.App.Runtime.win-x64" Version="6.0.0-rc.1.21418.17">
-      <Uri>https://github.com/dotnet/runtime</Uri>
-      <Sha>f2b270cdae0ad927a200cf41e214e21326ff29a7</Sha>
-    </Dependency>
-    <Dependency Name="Microsoft.NETCore.App.Runtime.AOT.win-x64.Cross.browser-wasm" Version="6.0.0-rc.1.21418.17">
-      <Uri>https://github.com/dotnet/runtime</Uri>
-      <Sha>f2b270cdae0ad927a200cf41e214e21326ff29a7</Sha>
-    </Dependency>
-    <Dependency Name="Microsoft.NETCore.BrowserDebugHost.Transport" Version="6.0.0-rc.1.21418.17">
-      <Uri>https://github.com/dotnet/runtime</Uri>
-      <Sha>f2b270cdae0ad927a200cf41e214e21326ff29a7</Sha>
-=======
     <Dependency Name="Microsoft.NETCore.App.Runtime.win-x64" Version="6.0.0-rc.2.21417.16">
       <Uri>https://github.com/dotnet/runtime</Uri>
       <Sha>5a5d7f0518b564e7f840c6c939bb6618c778b21b</Sha>
@@ -567,20 +288,13 @@
     <Dependency Name="Microsoft.NETCore.BrowserDebugHost.Transport" Version="6.0.0-rc.2.21417.16">
       <Uri>https://github.com/dotnet/runtime</Uri>
       <Sha>5a5d7f0518b564e7f840c6c939bb6618c778b21b</Sha>
->>>>>>> 2db04778
     </Dependency>
   </ProductDependencies>
   <ToolsetDependencies>
     <!-- Listed explicitly to workaround https://github.com/dotnet/cli/issues/10528 -->
-<<<<<<< HEAD
-    <Dependency Name="Microsoft.NETCore.Platforms" Version="6.0.0-rc.1.21418.17">
-      <Uri>https://github.com/dotnet/runtime</Uri>
-      <Sha>f2b270cdae0ad927a200cf41e214e21326ff29a7</Sha>
-=======
     <Dependency Name="Microsoft.NETCore.Platforms" Version="6.0.0-rc.2.21417.16">
       <Uri>https://github.com/dotnet/runtime</Uri>
       <Sha>5a5d7f0518b564e7f840c6c939bb6618c778b21b</Sha>
->>>>>>> 2db04778
     </Dependency>
     <Dependency Name="Microsoft.DotNet.Arcade.Sdk" Version="6.0.0-beta.21412.1">
       <Uri>https://github.com/dotnet/arcade</Uri>
